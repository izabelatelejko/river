--- conflicted
+++ resolved
@@ -1,12 +1,5 @@
 """Linear models."""
-<<<<<<< HEAD
-=======
 from .alma import ALMAClassifier
-from .ffm import FFMClassifier
-from .ffm import FFMRegressor
-from .fm import FMClassifier
-from .fm import FMRegressor
->>>>>>> 894dda1e
 from .glm import LinearRegression
 from .glm import LogisticRegression
 from .glm import PoissonRegression
@@ -16,16 +9,7 @@
 
 
 __all__ = [
-<<<<<<< HEAD
-=======
     'ALMAClassifier',
-    'FFMClassifier',
-    'FFMRegressor',
-    'FMClassifier',
-    'FMRegressor',
-    'HOFMClassifier',
-    'HOFMRegressor',
->>>>>>> 894dda1e
     'LinearRegression',
     'LogisticRegression',
     'PAClassifier',
